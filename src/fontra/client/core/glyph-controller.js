import {
  pointInConvexPolygon,
  rectIntersectsPolygon,
  simplePolygonArea,
} from "./convex-hull.js";
import {
  DiscreteVariationModel,
  sparsifyLocation,
  splitDiscreteLocation,
} from "./discrete-variation-model.js";
import { VariationError } from "./errors.js";
import { PathHitTester } from "./path-hit-tester.js";
import { sectRect } from "./rectangle.js";
import {
  getRepresentation,
  registerRepresentationFactory,
} from "./representation-cache.js";
import { Transform } from "./transform.js";
import { enumerate, makeAffineTransform, range } from "./utils.js";
import { addItemwise } from "./var-funcs.js";
import { StaticGlyph } from "./var-glyph.js";
import {
  VariationModel,
  locationToString,
  mapBackward,
  mapForward,
  normalizeLocation,
  piecewiseLinearMap,
} from "./var-model.js";
import { VarPackedPath, joinPaths } from "./var-path.js";

export class VariableGlyphController {
  constructor(glyph, globalAxes) {
    this.glyph = glyph;
    this.globalAxes = globalAxes;
    this._locationToSourceIndex = {};
    this._layerGlyphControllers = {};
  }

  get name() {
    return this.glyph.name;
  }

  get axes() {
    return this.glyph.axes;
  }

  get sources() {
    return this.glyph.sources;
  }

  get layers() {
    return this.glyph.layers;
  }

  get combinedAxes() {
    if (this._combinedAxes === undefined) {
      this._setupAxisMapping();
    }
    return this._combinedAxes;
  }

  get discreteAxes() {
    if (this._discreteAxes === undefined) {
      this._setupAxisMapping();
    }
    return this._discreteAxes;
  }

  get localToGlobalMapping() {
    if (this._localToGlobalMapping === undefined) {
      this._setupAxisMapping();
    }
    return this._localToGlobalMapping;
  }

  _setupAxisMapping() {
    this._combinedAxes = Array.from(this.axes);
    this._discreteAxes = [];
    this._localToGlobalMapping = [];
    const localAxisDict = {};
    for (const localAxis of this.axes) {
      localAxisDict[localAxis.name] = localAxis;
    }
    for (let globalAxis of this.globalAxes) {
      // Apply user-facing avar mapping: we need "source" / "designspace" coordinates here
      const mapFunc = makeAxisMapFunc(globalAxis);
      if (globalAxis.values) {
        this._discreteAxes.push({
          name: globalAxis.name,
          defaultValue: mapFunc(globalAxis.defaultValue),
          values: globalAxis.values.map(mapFunc),
        });
        continue;
      }
      globalAxis = {
        name: globalAxis.name,
        minValue: mapFunc(globalAxis.minValue),
        defaultValue: mapFunc(globalAxis.defaultValue),
        maxValue: mapFunc(globalAxis.maxValue),
      };
      const localAxis = localAxisDict[globalAxis.name];
      if (localAxis) {
        const mapping = [
          [localAxis.minValue, globalAxis.minValue],
          [localAxis.defaultValue, globalAxis.defaultValue],
          [localAxis.maxValue, globalAxis.maxValue],
        ];
        this._localToGlobalMapping.push({ name: globalAxis.name, mapping: mapping });
      } else {
        this._combinedAxes.push(globalAxis);
      }
    }
  }

  getSourceIndex(location) {
    const locationStr = locationToString(location);
    // TODO: fix the unboundedness of the _locationToSourceIndex cache
    if (!(locationStr in this._locationToSourceIndex)) {
      this._locationToSourceIndex[locationStr] = this._getSourceIndex(location);
    }
    return this._locationToSourceIndex[locationStr];
  }

  _getSourceIndex(location) {
    location = this.mapLocationGlobalToLocal(location);
    for (let i = 0; i < this.sources.length; i++) {
      const source = this.sources[i];
      if (source.inactive) {
        continue;
      }
      const seen = new Set();
      let found = true;
      for (const axis of this.axes.concat(this.globalAxes)) {
        if (seen.has(axis.name)) {
          continue;
        }
        seen.add(axis.name);
        const axisDefaultValue = piecewiseLinearMap(
          axis.defaultValue,
          Object.fromEntries(axis.mapping || [])
        );
        let varValue = location[axis.name];
        let sourceValue = source.location[axis.name];
        if (varValue === undefined) {
          varValue = axisDefaultValue;
        }
        if (sourceValue === undefined) {
          sourceValue = axisDefaultValue;
        }
        if (Math.abs(varValue - sourceValue) > 0.000000001) {
          found = false;
          break;
        }
      }
      if (found) {
        return i;
      }
    }
    return undefined;
  }

  getSourceIndexFromName(sourceName) {
    for (const [sourceIndex, source] of enumerate(this.sources)) {
      if (source.name === sourceName) {
        return sourceIndex;
      }
    }
  }

  getAllComponentNames() {
    // Return a set of all component names used by all layers of all sources
    const componentNames = new Set();
    for (const layer of Object.values(this.glyph.layers)) {
      for (const component of layer.glyph.components) {
        componentNames.add(component.name);
      }
    }
    return componentNames;
  }

  clearCaches() {
    this.clearDeltasCache();
    this.clearModelCache();
  }

  clearDeltasCache() {
    // Call this when a source layer changed
    delete this._deltas;
  }

  clearModelCache() {
    // Call this when global or local design spaces changed
    delete this._model;
    delete this._deltas;
    delete this._sourceInterpolationStatus;
    delete this._combinedAxes;
    delete this._localToGlobalMapping;
    this._locationToSourceIndex = {};
    this._layerGlyphControllers = {};
  }

  get model() {
    if (this._model === undefined) {
      const locations = this.sources
        .filter((source) => !source.inactive)
        .map((source) => source.location);
      this._model = new DiscreteVariationModel(
        locations,
        this.discreteAxes,
        this.combinedAxes
      );
    }
    return this._model;
  }

  _getLocationErrors() {
    const locationStrings = this.sources.map((source) =>
      source.inactive
        ? null
        : locationToString(
            sparsifyLocation(normalizeLocation(source.location, this.combinedAxes))
          )
    );
    const bag = {};
    for (const [i, s] of enumerate(locationStrings)) {
      if (s) {
        if (bag[s]) {
          bag[s].push(i);
        } else {
          bag[s] = [i];
        }
      }
    }
    return locationStrings.map((s) =>
      bag[s]?.length > 1
        ? `location is not unique in sources ${bag[s]
            .map((i) => this.sources[i].name)
            .join(", ")}`
        : null
    );
  }

  async getDeltas(getGlyphFunc) {
    if (this._deltas === undefined) {
      const masterValues = await ensureComponentCompatibility(
        this.sources
          .filter((source) => !source.inactive)
          .map((source) => this.layers[source.layerName].glyph),
        getGlyphFunc
      );

      this._deltas = this.model.getDeltas(masterValues);
    }
    return this._deltas;
  }

  get sourceInterpolationStatus() {
    if (this._sourceInterpolationStatus === undefined) {
      this._sourceInterpolationStatus = this._computeSourceInterpolationStatus();
    }
    return this._sourceInterpolationStatus;
  }

  _computeSourceInterpolationStatus() {
    const status = new Array(this.sources.length);
    status.fill({});
    for (const sourcesInfo of this._splitSourcesByDiscreteLocation()) {
      const { errors, referenceLayerName } = this._computeInterpolStatusForSources(
        sourcesInfo.sources,
        sourcesInfo.defaultSourceLayerName
      );

      for (const { sourceIndex, source } of sourcesInfo.sources) {
        if (this._modelErrors?.[i]) {
          status[sourceIndex] = { error: this._modelErrors[i], isModelError: true };
        } else {
          const error = errors[referenceLayerName][source.layerName];
          status[sourceIndex] = error ? { error } : {};
        }
      }
    }
    return status;
  }

  _computeInterpolStatusForSources(sources, defaultSourceLayerName) {
    const layerGlyphs = {};
    for (const { source } of sources) {
      if (source.layerName in layerGlyphs) {
        continue;
      }
      layerGlyphs[source.layerName] = stripComponentLocations(
        this.layers[source.layerName].glyph
      );
    }

    let layerNames = Object.keys(layerGlyphs);
    layerNames = [
      defaultSourceLayerName,
      ...layerNames.filter((name) => name !== defaultSourceLayerName),
    ].slice(0, Math.ceil(layerNames.length / 2));

    const errors = {};
    let referenceLayerName = defaultSourceLayerName;
    for (const layerName of layerNames) {
      errors[layerName] = checkInterpolationCompatibility(
        layerName,
        layerGlyphs,
        errors
      );
      if (Object.keys(errors[layerName]).length <= sources.length / 2) {
        // The number of incompatible sources is half of all sources or less:
        // we've found the optimal reference layer.
        referenceLayerName = layerName;
        break;
      }
    }
    return { errors, referenceLayerName };
  }

  _splitSourcesByDiscreteLocation() {
    const splitSources = {};
    for (const [sourceIndex, source] of enumerate(this.sources)) {
      const splitLoc = splitDiscreteLocation(source.location, this.discreteAxes);
      const key = JSON.stringify(splitLoc.discreteLocation);
      if (!(key in splitSources)) {
        const defaultSourceIndex = this.model.getDefaultSourceIndexForDiscreteLocation(
          splitLoc.discreteLocation
        );
        const defaultSourceLayerName = this.sources[defaultSourceIndex].layerName;
        splitSources[key] = { sources: [], defaultSourceIndex, defaultSourceLayerName };
      }
      splitSources[key].sources.push({ sourceIndex, source });
    }
    return Object.values(splitSources);
  }

  getInterpolationContributions(location) {
    location = this.mapLocationGlobalToLocal(location);
    const contributions = this.model.getSourceContributions(location);

    let sourceIndex = 0;
    const orderedContributions = [];
    for (const source of this.sources) {
      if (source.inactive) {
        orderedContributions.push(null);
      } else {
        const value = contributions[sourceIndex];
        orderedContributions.push(value);
        sourceIndex++;
      }
    }
    return orderedContributions;
  }

  async getLayerGlyphController(layerName, sourceIndex, getGlyphFunc) {
    const cacheKey = `${layerName}/${sourceIndex}`;
    let instanceController = this._layerGlyphControllers[cacheKey];
    if (instanceController === undefined) {
      const layer = this.layers[layerName];
      if (layer) {
        instanceController = new StaticGlyphController(
          this.name,
          layer.glyph,
          sourceIndex,
          layerName
        );
        await instanceController.setupComponents(
          getGlyphFunc,
          this.sources[sourceIndex].location
        );
      } else {
        instanceController = null;
      }
      this._layerGlyphControllers[cacheKey] = instanceController;
    }
    return instanceController;
  }

  async instantiate(location, getGlyphFunc) {
    let { instance, errors } = this.model.interpolateFromDeltas(
      location,
      await this.getDeltas(getGlyphFunc)
    );
    if (errors) {
      errors = errors.map((error) => {
        return { ...error, glyphs: [this.name] };
      });
    }
    return { instance, errors };
  }

  async instantiateController(location, layerName, getGlyphFunc) {
    let sourceIndex = this.getSourceIndex(location);
    location = this.mapLocationGlobalToLocal(location);

    if (!layerName || !(layerName in this.layers)) {
      if (sourceIndex !== undefined) {
        layerName = this.sources[sourceIndex].layerName;
      }
    }
    if (layerName && sourceIndex === undefined) {
      for (const [i, source] of enumerate(this.sources)) {
        if (source.layerName === layerName) {
          sourceIndex = i;
          break;
        }
      }
    }

<<<<<<< HEAD
    if (layerName !== undefined) {
      return this.getLayerGlyphController(layerName, sourceIndex, getGlyphFunc);
=======
    let instance;
    if (layerName != undefined) {
      return await this.getLayerGlyphController(layerName, sourceIndex, getGlyphFunc);
    } else {
      instance = await this.instantiate(
        normalizeLocation(location, this.combinedAxes),
        getGlyphFunc
      );
>>>>>>> 6e55b9e7
    }

    const { instance, errors } = await this.instantiate(location, getGlyphFunc);

    if (!instance) {
      throw new Error("assert -- instance is undefined");
    }
    const instanceController = new StaticGlyphController(
      this.name,
      instance,
      sourceIndex,
      layerName,
      errors
    );

    await instanceController.setupComponents(getGlyphFunc, location);
    return instanceController;
  }

  mapSourceLocationToGlobal(sourceIndex) {
    const globalDefaultLocation = mapForward(
      makeDefaultLocation(this.globalAxes),
      this.globalAxes
    );
    const localDefaultLocation = makeDefaultLocation(this.axes);
    const defaultLocation = { ...globalDefaultLocation, ...localDefaultLocation };
    const sourceLocation = this.sources[sourceIndex].location;
    return this.mapLocationLocalToGlobal({
      ...defaultLocation,
      ...sourceLocation,
    });
  }

  findNearestSourceFromGlobalLocation(location, skipInactive = false) {
    const normalizedLocation = normalizeLocation(
      this.mapLocationGlobalToLocal(location),
      this.combinedAxes
    );
    const indexInfo = findNearestSourceIndexFromLocation(
      this.glyph,
      normalizedLocation,
      this.combinedAxes,
      skipInactive
    );
    return indexInfo.index;
  }

  mapLocationGlobalToLocal(location) {
    // Apply global axis mapping (user-facing avar)
    location = mapForward(location, this.globalAxes);
    // Map axes that exist both globally and locally to their local ranges
    location = mapBackward(location, this.localToGlobalMapping);
    // Expand folded NLI axes to their "real" axes
    location = mapLocationExpandNLI(location, this.axes);
    return location;
  }

  mapLocationLocalToGlobal(location) {
    // Fold NLI Axis into single user-facing axes
    location = mapLocationFoldNLI(location);
    // Map axes that exist both globally and locally to their global ranges
    location = mapForward(location, this.localToGlobalMapping);
    // Un-apply global axis mapping (user-facing avar)
    location = mapBackward(location, this.globalAxes);
    return location;
  }
}

export class StaticGlyphController {
  constructor(name, instance, sourceIndex, layerName, errors) {
    this.name = name;
    this.instance = instance;
    this.sourceIndex = sourceIndex;
    this.layerName = layerName;
    this.errors = errors;
    this.canEdit = layerName !== undefined;
    this.components = [];
  }

  async setupComponents(getGlyphFunc, parentLocation) {
    this.components = [];
    const componentErrors = [];
    for (const compo of this.instance.components) {
      const compoController = new ComponentController(compo);
      const errors = await compoController.setupPath(
        getGlyphFunc,
        parentLocation,
        this.name
      );
      if (errors) {
        componentErrors.push(...errors);
      }
      this.components.push(compoController);
    }
    this._extendErrors(componentErrors);
  }

  _extendErrors(errors) {
    if (!errors.length) {
      return;
    }
    if (!this.errors) {
      this.errors = [];
    }
    this.errors.push(...errors);
  }

  get xAdvance() {
    return this.instance.xAdvance;
  }

  get yAdvance() {
    return this.instance.yAdvance;
  }

  get verticalOrigin() {
    return this.instance.verticalOrigin;
  }

  get path() {
    return this.instance.path;
  }

  get flattenedPath() {
    return getRepresentation(this, "flattenedPath");
  }

  get flattenedPath2d() {
    return getRepresentation(this, "flattenedPath2d");
  }

  get closedContoursPath2d() {
    return getRepresentation(this, "closedContoursPath2d");
  }

  get componentsPath() {
    return getRepresentation(this, "componentsPath");
  }

  get bounds() {
    return getRepresentation(this, "bounds");
  }

  get controlBounds() {
    return getRepresentation(this, "controlBounds");
  }

  get isEmptyIsh() {
    return getRepresentation(this, "isEmptyIsh");
  }

  get convexHull() {
    return getRepresentation(this, "convexHull");
  }

  get convexHullArea() {
    return getRepresentation(this, "convexHullArea");
  }

  get pathHitTester() {
    return getRepresentation(this, "pathHitTester");
  }

  get flattenedPathHitTester() {
    return getRepresentation(this, "flattenedPathHitTester");
  }
}

registerRepresentationFactory(StaticGlyphController, "flattenedPath", (glyph) => {
  return joinPaths([glyph.instance.path, glyph.componentsPath]);
});

registerRepresentationFactory(StaticGlyphController, "flattenedPath2d", (glyph) => {
  const flattenedPath2d = new Path2D();
  glyph.flattenedPath.drawToPath2d(flattenedPath2d);
  return flattenedPath2d;
});

registerRepresentationFactory(
  StaticGlyphController,
  "closedContoursPath2d",
  (glyph) => {
    const closedContoursPath2d = new Path2D();
    const path = glyph.flattenedPath;
    if (path.contourInfo.every((contour) => contour.isClosed)) {
      // No open contours found, just use flattenedPath2d
      return glyph.flattenedPath2d;
    }
    for (const [i, contour] of enumerate(path.contourInfo)) {
      if (contour.isClosed) {
        path.drawContourToPath2d(closedContoursPath2d, i);
      }
    }
    return closedContoursPath2d;
  }
);

registerRepresentationFactory(StaticGlyphController, "componentsPath", (glyph) => {
  return joinPaths(glyph.components.map((compo) => compo.path));
});

registerRepresentationFactory(StaticGlyphController, "bounds", (glyph) => {
  return glyph.flattenedPath.getBounds();
});

registerRepresentationFactory(StaticGlyphController, "controlBounds", (glyph) => {
  return glyph.flattenedPath.getControlBounds();
});

registerRepresentationFactory(StaticGlyphController, "isEmptyIsh", (glyph) => {
  let startPoint = 0;
  for (const contour of glyph.flattenedPath.contourInfo) {
    const endPoint = contour.endPoint;
    if (endPoint - startPoint > 1) {
      // If the contour has more than two points, we consider it not empty-ish
      return false;
    }
    startPoint = endPoint + 1;
  }
  return true;
});

registerRepresentationFactory(StaticGlyphController, "convexHull", (glyph) => {
  return glyph.flattenedPath.getConvexHull();
});

registerRepresentationFactory(StaticGlyphController, "convexHullArea", (glyph) => {
  return glyph.convexHull ? Math.abs(simplePolygonArea(glyph.convexHull)) : 0;
});

registerRepresentationFactory(StaticGlyphController, "pathHitTester", (glyph) => {
  return new PathHitTester(glyph.path, glyph.controlBounds);
});

registerRepresentationFactory(
  StaticGlyphController,
  "flattenedPathHitTester",
  (glyph) => {
    return new PathHitTester(glyph.flattenedPath, glyph.controlBounds);
  }
);

class ComponentController {
  constructor(compo) {
    this.compo = compo;
  }

  async setupPath(getGlyphFunc, parentLocation, parentGlyphName) {
    const { path, errors } = await flattenComponent(
      this.compo,
      getGlyphFunc,
      parentLocation,
      parentGlyphName
    );
    this.path = path;
    return errors;
  }

  get path2d() {
    if (this._path2d === undefined) {
      this._path2d = new Path2D();
      this.path.drawToPath2d(this._path2d);
    }
    return this._path2d;
  }

  get bounds() {
    if (this._bounds === undefined) {
      this._bounds = this.path.getBounds();
    }
    return this._bounds;
  }

  get controlBounds() {
    if (this._controlBounds === undefined) {
      this._controlBounds = this.path.getControlBounds();
    }
    return this._controlBounds;
  }

  get convexHull() {
    if (this._convexHull === undefined) {
      this._convexHull = this.path.getConvexHull();
    }
    return this._convexHull;
  }

  get unpackedContours() {
    if (this._unpackedContours === undefined) {
      const unpackedContours = [];
      for (let i = 0; i < this.path.numContours; i++) {
        const contour = this.path.getUnpackedContour(i);
        contour.controlBounds = this.path.getControlBoundsForContour(i);
        unpackedContours.push(contour);
      }
      this._unpackedContours = unpackedContours;
    }
    return this._unpackedContours;
  }

  intersectsRect(rect) {
    const controlBounds = this.controlBounds;
    return (
      controlBounds &&
      sectRect(rect, controlBounds) &&
      (pointInConvexPolygon(rect.xMin, rect.yMin, this.convexHull) ||
        rectIntersectsPolygon(rect, this.convexHull)) &&
      this.unpackedContours.some(
        (contour) =>
          sectRect(rect, contour.controlBounds) &&
          rectIntersectsPolygon(rect, contour.points)
      )
    );
  }
}

async function flattenComponent(compo, getGlyphFunc, parentLocation, parentGlyphName) {
  let componentErrors = [];
  const paths = [];
  for await (const { path, errors } of iterFlattenedComponentPaths(
    compo,
    getGlyphFunc,
    parentLocation,
    parentGlyphName
  )) {
    paths.push(path);
    if (errors) {
      componentErrors.push(...errors);
    }
  }
  if (!componentErrors.length) {
    componentErrors = undefined;
  }
  return { path: joinPaths(paths), errors: componentErrors };
}

async function* iterFlattenedComponentPaths(
  compo,
  getGlyphFunc,
  parentLocation,
  parentGlyphName,
  transformation = null,
  seenGlyphNames = null
) {
  if (!seenGlyphNames) {
    seenGlyphNames = new Set();
  } else if (seenGlyphNames.has(compo.name)) {
    // Avoid infinite recursion
    return;
  }
  seenGlyphNames.add(compo.name);

  const compoLocation = mergeLocations(parentLocation, compo.location) || {};
  const glyph = await getGlyphFunc(compo.name);
  let inst, instErrors;
  if (!glyph) {
    // console.log(`component glyph ${compo.name} was not found`);
    inst = makeMissingComponentPlaceholderGlyph();
  } else {
    const { instance, errors } = await glyph.instantiate(compoLocation, getGlyphFunc);
    inst = instance;
    instErrors = errors?.map((error) => {
      return { ...error, glyphs: [parentGlyphName, ...(error.glyphs || [])] };
    });
    if (!inst.path.numPoints && !inst.components.length) {
      inst = makeEmptyComponentPlaceholderGlyph();
    }
  }
  let t = makeAffineTransform(compo.transformation);
  if (transformation) {
    t = transformation.transform(t);
  }
  const componentPaths = {};
  if (inst.path.numPoints) {
    yield { path: inst.path.transformed(t), errors: instErrors };
  }
  for (const subCompo of inst.components) {
    yield* iterFlattenedComponentPaths(
      subCompo,
      getGlyphFunc,
      compoLocation,
      compo.name,
      t,
      seenGlyphNames
    );
  }
  seenGlyphNames.delete(compo.name);
}

export async function decomposeComponents(
  components,
  componentIndices,
  parentLocation,
  getGlyphFunc
) {
  if (!componentIndices) {
    componentIndices = range(instance.components.length);
  }

  const newPaths = [];
  const newComponents = [];
  for (const index of componentIndices) {
    const component = components[index];
    const baseGlyph = await getGlyphFunc(component.name);
    if (!baseGlyph) {
      // Missing base glyph
      continue;
    }
    const parentSourceLocation = baseGlyph.mapLocationGlobalToLocal(parentLocation);

    const location = {
      ...parentSourceLocation,
      ...mapLocationExpandNLI(component.location, baseGlyph.axes),
    };
    const { instance: compoInstance, errors } = await baseGlyph.instantiate(
      location,
      getGlyphFunc
    );
    const t = makeAffineTransform(component.transformation);
    newPaths.push(compoInstance.path.transformed(t));
    for (const nestedCompo of compoInstance.components) {
      const nestedT = makeAffineTransform(nestedCompo.transformation);
      const newNestedT = t.transform(nestedT);
      newComponents.push({
        name: nestedCompo.name,
        transformation: decomposeAffineTransform(newNestedT),
        location: { ...nestedCompo.location },
      });
    }
  }
  const newPath = joinPaths(newPaths);
  return { path: newPath, components: newComponents };
}

function makeAxisMapFunc(axis) {
  if (!axis.mapping) {
    return (v) => v;
  }
  const mapping = Object.fromEntries(axis.mapping);
  return (v) => piecewiseLinearMap(v, mapping);
}

export function getAxisBaseName(axisName) {
  return axisName.split("*", 1)[0];
}

function mapLocationExpandNLI(userLocation, axes) {
  const nliAxes = {};
  for (const axis of axes) {
    const baseName = axis.name.split("*", 1)[0];
    if (baseName !== axis.name) {
      if (!(baseName in nliAxes)) {
        nliAxes[baseName] = [];
      }
      nliAxes[baseName].push(axis.name);
    }
  }
  const location = {};
  for (const [baseName, value] of Object.entries(userLocation)) {
    for (const realName of nliAxes[baseName] || [baseName]) {
      location[realName] = value;
    }
  }
  return location;
}

function mapLocationFoldNLI(location, axes) {
  const userLocation = {};
  for (const [axisName, axisValue] of Object.entries(location)) {
    const baseName = axisName.split("*", 1)[0];
    userLocation[baseName] = axisValue;
  }
  return userLocation;
}

function mergeLocations(loc1, loc2) {
  if (!loc1) {
    return loc2;
  }
  return { ...loc1, ...loc2 };
}

function decomposeAffineTransform(affine) {
  // Decompose a 2x2 transformation matrix into components:
  // - rotation
  // - scaleX
  // - scaleY
  // - skewX
  // - skewY
  const [a, b, c, d] = [affine.xx, affine.xy, affine.yx, affine.yy];
  const delta = a * d - b * c;

  let rotation = 0;
  let scaleX = 0,
    scaleY = 0;
  let skewX = 0,
    skewY = 0;

  // Apply the QR-like decomposition.
  if (a != 0 || b != 0) {
    const r = Math.sqrt(a * a + b * b);
    rotation = b > 0 ? Math.acos(a / r) : -Math.acos(a / r);
    [scaleX, scaleY] = [r, delta / r];
    [skewX, skewY] = [Math.atan((a * c + b * d) / (r * r)), 0];
  } else if (c != 0 || d != 0) {
    const s = Math.sqrt(c * c + d * d);
    rotation = Math.PI / 2 - (d > 0 ? Math.acos(-c / s) : -Math.acos(c / s));
    [scaleX, scaleY] = [delta / s, s];
    [skewX, skewY] = [0, Math.atan((a * c + b * d) / (s * s))];
  } else {
    // a = b = c = d = 0
  }

  const transformation = {
    translateX: affine.dx,
    translateY: affine.dy,
    rotation: rotation * (180 / Math.PI),
    scaleX: scaleX,
    scaleY: scaleY,
    skewX: -skewX * (180 / Math.PI),
    skewY: skewY * (180 / Math.PI),
    tCenterX: 0,
    tCenterY: 0,
  };
  return transformation;
}

function subsetLocation(location, axes) {
  const subsettedLocation = {};
  for (const axis of axes) {
    if (axis.name in location) {
      subsettedLocation[axis.name] = location[axis.name];
    }
  }
  return subsettedLocation;
}

function findNearestSourceIndexFromLocation(
  glyph,
  location,
  axes,
  skipInactive = false
) {
  const distances = [];
  if (!glyph.sources.length) {
    throw Error("assert -- glyph has no sources");
  }
  for (let i = 0; i < glyph.sources.length; i++) {
    const source = glyph.sources[i];
    if (skipInactive && source.inactive) {
      continue;
    }
    const sourceLocation = normalizeLocation(source.location, axes);
    let distanceSquared = 0;
    for (const [axisName, value] of Object.entries(location)) {
      const sourceValue = sourceLocation[axisName];
      distanceSquared += (sourceValue - value) ** 2;
    }
    if (distanceSquared === 0) {
      // exact match, no need to look further
      return { distance: 0, index: i };
    }
    distances.push([distanceSquared, i]);
  }
  distances.sort((a, b) => {
    const da = a[0];
    const db = b[0];
    return (a > b) - (a < b);
  });
  return { distance: Math.sqrt(distances[0][0]), index: distances[0][1] };
}

function makeMissingComponentPlaceholderGlyph() {
  const path = new VarPackedPath();
  path.moveTo(0, 0);
  path.lineTo(0, 350);
  path.lineTo(350, 350);
  path.lineTo(350, 0);
  path.closePath();
  path.moveTo(20, 10);
  path.lineTo(175, 165);
  path.lineTo(330, 10);
  path.lineTo(340, 20);
  path.lineTo(185, 175);
  path.lineTo(340, 330);
  path.lineTo(330, 340);
  path.lineTo(175, 185);
  path.lineTo(20, 340);
  path.lineTo(10, 330);
  path.lineTo(165, 175);
  path.lineTo(10, 20);
  path.closePath();
  return StaticGlyph.fromObject({ path: path });
}

function makeEmptyComponentPlaceholderGlyph() {
  const path = new VarPackedPath();
  const numSq = 12;
  const side = 14;
  const dist = side * 2;

  function sq(x, y) {
    path.moveTo(x, y);
    path.lineTo(x, y + side);
    path.lineTo(x + side, y + side);
    path.lineTo(x + side, y);
    path.closePath();
  }

  for (const i of range(numSq)) {
    sq(dist * i, 0);
    sq(0, dist + dist * i);
    sq(dist + dist * i, 12 * dist);
    sq(12 * dist, dist * i);
  }

  return StaticGlyph.fromObject({ path: path });
}

function makeDefaultLocation(axes) {
  return Object.fromEntries(axes.map((axis) => [axis.name, axis.defaultValue]));
}

async function ensureComponentCompatibility(glyphs, getGlyphFunc) {
  const baseGlyphFallbackValues = {};

  glyphs.forEach((glyph) =>
    glyph.components.forEach((compo) => {
      let fallbackValues = baseGlyphFallbackValues[compo.name];
      if (!fallbackValues) {
        fallbackValues = {};
        baseGlyphFallbackValues[compo.name] = fallbackValues;
      }
      for (const axisName in compo.location) {
        fallbackValues[axisName] = 0;
      }
    })
  );

  for (const [glyphName, fallbackValues] of Object.entries(baseGlyphFallbackValues)) {
    const baseGlyph = await getGlyphFunc(glyphName);
    for (const axis of baseGlyph?.combinedAxes || []) {
      if (axis.name in fallbackValues) {
        fallbackValues[axis.name] = axis.defaultValue;
      }
    }
  }

  return glyphs.map((glyph) =>
    StaticGlyph.fromObject(
      {
        ...glyph,
        components: glyph.components.map((component) => {
          return {
            ...component,
            location: {
              ...baseGlyphFallbackValues[component.name],
              ...component.location,
            },
          };
        }),
      },
      true // noCopy
    )
  );
}

function stripComponentLocations(glyph) {
  if (!glyph.components.length) {
    return glyph;
  }
  return StaticGlyph.fromObject(
    {
      ...glyph,
      components: glyph.components.map((component) => {
        return {
          ...component,
          location: {},
        };
      }),
    },
    true // noCopy
  );
}

function checkInterpolationCompatibility(
  referenceLayerName,
  layerGlyphs,
  previousErrors
) {
  const referenceGlyph = layerGlyphs[referenceLayerName];
  const errors = {};
  for (const [layerName, glyph] of Object.entries(layerGlyphs)) {
    if (layerName === referenceLayerName) {
      continue;
    }
    if (layerName in previousErrors) {
      const error = previousErrors[layerName][referenceLayerName];
      if (error) {
        errors[layerName] = error;
      }
    } else {
      try {
        const _ = addItemwise(referenceGlyph, glyph);
      } catch (error) {
        errors[layerName] = error.message;
      }
    }
  }
  return errors;
}<|MERGE_RESOLUTION|>--- conflicted
+++ resolved
@@ -408,19 +408,8 @@
       }
     }
 
-<<<<<<< HEAD
-    if (layerName !== undefined) {
-      return this.getLayerGlyphController(layerName, sourceIndex, getGlyphFunc);
-=======
-    let instance;
     if (layerName != undefined) {
       return await this.getLayerGlyphController(layerName, sourceIndex, getGlyphFunc);
-    } else {
-      instance = await this.instantiate(
-        normalizeLocation(location, this.combinedAxes),
-        getGlyphFunc
-      );
->>>>>>> 6e55b9e7
     }
 
     const { instance, errors } = await this.instantiate(location, getGlyphFunc);
